--- conflicted
+++ resolved
@@ -195,27 +195,15 @@
 // New state variables for dramatic warning popups
 const showWarningPopup1 = ref(false);
 const showWarningPopup2 = ref(false);
-<<<<<<< HEAD
-
-// Use environment variables for the backend URL
-// Using type assertion to fix the linter error
-// const BASE_API_URL = ((import.meta as any).env?.VITE_BACKEND_URL as string) || '';
-
-// Comment out the environment variable approach until properly configured
-// const BASE_API_URL = ((import.meta as any).env?.VITE_API_BASE_URL as string) || '';
-
-// Define emits
-const emit = defineEmits(['game-completed', 'exit-game']);
-=======
 // Get backend API address from environment variables
 const API_BASE_URL = (import.meta as any).env.VITE_BACKEND_URL || 'https://api.tiezhu.org';
+
 
 // Define component events
 const emit = defineEmits<{
   'game-completed': [] // Event emitted when game is completed
   'exit-game': [] // Event emitted when player exits the game
 }>();
->>>>>>> 38bf0b96
 
 interface MemeData {
   id: any;
