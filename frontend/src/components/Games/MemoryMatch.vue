--- conflicted
+++ resolved
@@ -197,11 +197,8 @@
 interface MemeData {
   id: any;
   image_name: string;
-<<<<<<< HEAD
   image_url: string;
-  text: string;
-=======
->>>>>>> 163744c8
+  // text: string;
   humour?: string;
   sarcasm?: string;
   offensive?: string;
