--- conflicted
+++ resolved
@@ -23,11 +23,7 @@
 })
 
 app.config.globalProperties.$api = {
-<<<<<<< HEAD
-  baseURL: 'https://mindful-creator-production-e20c.up.railway.app',
-=======
   baseURL: 'https://mindful-creator-production-e20c.up.railway.app/',
->>>>>>> 43f0ca6e
   async getInfluencerGuide() {
     const response = await fetch(`${this.baseURL}/api/influencer-guide`)
     return response.json()
