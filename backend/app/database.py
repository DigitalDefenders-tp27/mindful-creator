--- conflicted
+++ resolved
@@ -15,19 +15,6 @@
 
 load_dotenv()
 
-<<<<<<< HEAD
-# 使用环境变量中的 DATEBASE_PUBLIC_URL
-DATEBASE_PUBLIC_URL = os.getenv("DATEBASE_PUBLIC_URL", "postgresql://username:password@host:5432/dbname")
-
-# 创建数据库引擎
-engine = create_engine(
-    DATEBASE_PUBLIC_URL,
-    pool_size=5,
-    max_overflow=10,
-    pool_timeout=30,
-    pool_recycle=1800
-)
-=======
 # Get DATABASE_URL from environment variables, trying both common variables
 # First try DATABASE_PUBLIC_URL (Railway-specific), then fall back to DATABASE_URL
 raw_database_url = os.getenv("DATABASE_PUBLIC_URL") or os.getenv("DATABASE_URL", "sqlite:///./relaxation.db")
@@ -88,7 +75,6 @@
     DATABASE_URL = raw_database_url
     logger.info(f"Using SQLite database: {DATABASE_URL}")
     engine = create_engine(DATABASE_URL)
->>>>>>> 38bf0b96
 
 # Create session factory
 SessionLocal = sessionmaker(autocommit=False, autoflush=False, bind=engine)
