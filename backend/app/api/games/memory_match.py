--- conflicted
+++ resolved
@@ -49,28 +49,9 @@
     # Prioritize DATABASE_PUBLIC_URL, then DATABASE_URL
     db_url = os.getenv("DATABASE_PUBLIC_URL") or os.getenv("DATABASE_URL")
 
-<<<<<<< HEAD
-    # Diagnostic logging (can be removed after confirming the fix)
-    logger.info(f"get_db_connection: Read PGHOST_ENV: '{PGHOST_ENV}'")
-    logger.info(f"get_db_connection: Read PGUSER_ENV: '{PGUSER_ENV}'")
-    # logger.info(f"get_db_connection: Read PGPASSWORD_ENV: '{'********' if PGPASSWORD_ENV else 'None'}'") # Mask password
-    logger.info(f"get_db_connection: Read PGDATABASE_ENV: '{PGDATABASE_ENV}'")
-    logger.info(f"get_db_connection: Read PGPORT_ENV: '{PGPORT_ENV}'")
-
-    local_database_url = None
-    if PGHOST_ENV and PGUSER_ENV and PGPASSWORD_ENV and PGDATABASE_ENV:
-        db_host = PGHOST_ENV
-        local_database_url = f"postgresql://{PGUSER_ENV}:{PGPASSWORD_ENV}@{db_host}:{PGPORT_ENV}/{PGDATABASE_ENV}"
-        logger.info(f"get_db_connection: Constructed DATEBASE_PUBLIC_URL for host: {db_host}")
-    else:
-        logger.error("get_db_connection: Insufficient PG* vars (PGHOST, PGUSER, PGPASSWORD, PGDATABASE) found.")
-    
-    if not local_database_url:
-        logger.error("Cannot connect to DB: DATEBASE_PUBLIC_URL could not be constructed or is not configured.")
-=======
     if not db_url:
         logger.error("get_db_connection: Neither DATABASE_PUBLIC_URL nor DATABASE_URL environment variables are set.")
->>>>>>> 38bf0b96
+
         # This specific detail will be shown to the frontend if this path is taken.
         raise HTTPException(status_code=500, detail="Database configuration error: Connection URL not found in backend environment.")
 
