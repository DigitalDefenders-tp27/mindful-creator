--- conflicted
+++ resolved
@@ -104,11 +104,7 @@
         # Fetch necessary fields from 'meme_fetch'. No need for original image_url for serving.
         query = """
             SELECT image_name, humour, sarcasm, offensive, motivational, overall_sentiment
-<<<<<<< HEAD
-            FROM meme_cleand  -- Using the cleaned table
-=======
             FROM meme_fetch
->>>>>>> e45458eb
             WHERE image_name IS NOT NULL AND image_name <> ''
             ORDER BY RANDOM()
             LIMIT $1
@@ -288,13 +284,7 @@
         raise HTTPException(status_code=404, detail="Meme dataset (CSV) not found or empty")
     
     # Ensure we have required columns
-<<<<<<< HEAD
     required_columns = ['image_name', 'overall_sentiment']
-=======
-    # required_columns = ['image_name', 'text_corrected', 'overall_sentiment']
-    required_columns = ['image_name']
-
->>>>>>> e45458eb
     missing_columns = [col for col in required_columns if col not in df.columns]
     
     if missing_columns:
