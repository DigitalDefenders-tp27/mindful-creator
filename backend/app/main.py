import os
import logging
import time
import sys
import traceback
import importlib
import psutil  # Added for system resource monitoring
from typing import Dict, Any, List
from fastapi import FastAPI, WebSocket, WebSocketDisconnect, Depends, Request, Response
from fastapi.middleware.cors import CORSMiddleware
from fastapi.responses import JSONResponse, HTMLResponse
from fastapi.routing import APIRouter
import datetime
import uvicorn
import platform
from dotenv import load_dotenv
from fastapi.staticfiles import StaticFiles
from fastapi.templating import Jinja2Templates
<<<<<<< HEAD
from app.routers import affirmations, breaths, journals, memes
=======
from app.routers import affirmations, breaths, journals, memes, ratings
>>>>>>> 7f41bf96

# Explicitly import the games router
from app.api.games import router as games_api_router # Assuming games_router is exported as router in app/api/games/__init__.py

# First import only the base router to ensure health check endpoint is available
# from app.api.router import router as api_router
from app.api.youtube.routes import router as youtube_router

# Configure logging
logging.basicConfig(
    level=logging.INFO,
    format="%(asctime)s [%(levelname)s] %(name)s: %(message)s",
    handlers=[logging.StreamHandler(sys.stdout)]
)
logger = logging.getLogger(__name__)

# Record startup time
start_time = time.time()
logger.info(f"====== MINDFUL CREATOR BACKEND STARTING ======")
logger.info(f"Python version: {platform.python_version()}")
logger.info(f"Platform: {platform.platform()}")

# Record system resource status
def log_system_resources():
    """Log system resource usage"""
    try:
        process = psutil.Process(os.getpid())
        memory_info = process.memory_info()
        logger.info(f"Memory Usage: RSS={memory_info.rss / 1024 / 1024:.2f}MB, VMS={memory_info.vms / 1024 / 1024:.2f}MB")
        
        cpu_percent = process.cpu_percent(interval=0.1)
        logger.info(f"CPU Usage: {cpu_percent:.2f}%")
        
        # System memory information
        virtual_memory = psutil.virtual_memory()
        logger.info(f"System Memory: Total={virtual_memory.total / 1024 / 1024 / 1024:.2f}GB, "
                   f"Available={virtual_memory.available / 1024 / 1024 / 1024:.2f}GB, "
                   f"Used={virtual_memory.percent:.2f}%")
    except Exception as e:
        logger.warning(f"Failed to log system resources: {e}")

# Record startup resource status
log_system_resources()

# Create FastAPI application
app = FastAPI(
    title="Mindful Creator API",
    description="API for analyzing YouTube comments and providing response strategies",
    version="1.0.0"
)

# Configure CORS middleware
# Define allowed origins for specific domains
allowed_origins = [
    "http://localhost:3000",  # Local development (frontend)
    "http://localhost:5173",  # Vite dev server (frontend)
    "https://mindful-creator.vercel.app",  # Main Vercel production domain
    "https://tiezhu.org", # Custom domain
    "https://www.tiezhu.org" # Custom domain with www
    # Add any other specific production/staging domains here
]

# Define a regex for Vercel preview deployments under your specific project/scope
# This matches URLs like: https://mindful-creator-<hash>-tp27.vercel.app
vercel_preview_regex = r"^https://mindful-creator-[a-zA-Z0-9\-]+-tp27\.vercel\.app$"

app.add_middleware(
    CORSMiddleware,
    allow_origins=allowed_origins, # List of specific origins
    allow_origin_regex=vercel_preview_regex, # Regex for Vercel previews
    allow_credentials=True,
    allow_methods=["*"],  # Allow all methods
    allow_headers=["*"],  # Allow all headers
)

from transformers import AutoTokenizer
import sys, os, time, json, torch

# === Model / tokenizer paths ===================================================
TOKENIZER_DIR = "/app/bert-base-uncased"   # Base BERT already downloaded in Dockerfile
MODEL_DIR     = "/app/nlp"                 # Cloned CommentResponse space
WEIGHTS_FILE  = os.path.join(MODEL_DIR, "pytorch_model.bin")
CFG_FILE      = os.path.join(MODEL_DIR, "config.json")

@app.on_event("startup")
async def load_nlp_model():
    """Load custom CommentMTLModel + tokenizer and save to app.state"""
    t0 = time.time()
    try:
        # 1) Verify all key paths
        for p in (TOKENIZER_DIR, MODEL_DIR, WEIGHTS_FILE, CFG_FILE):
            if not os.path.exists(p):
                raise FileNotFoundError(f"Missing file/dir: {p}")

        # 2) Load tokenizer (offline)
        logger.info(f"Tokenizer ← {TOKENIZER_DIR}")
        tokenizer = AutoTokenizer.from_pretrained(
            TOKENIZER_DIR,
            local_files_only=True
        )

        # 3) Dynamically import custom model class
        if MODEL_DIR not in sys.path:
            sys.path.insert(0, MODEL_DIR)
        from model import CommentMTLModel  # noqa: E402

        # 4) Read config.json and initialize model, note use of local BERT directory as base
        with open(CFG_FILE, "r") as f:
            cfg = json.load(f)

        model = CommentMTLModel(
            model_name=TOKENIZER_DIR,                 # ← Points to local BERT
            num_sentiment_labels=cfg["num_sentiment_labels"],
            num_toxicity_labels=cfg["num_toxicity_labels"],
            dropout_prob=cfg.get("dropout_prob", 0.1)
        )

        # 5) Load MTL head weights
        state_dict = torch.load(WEIGHTS_FILE, map_location="cpu")
        model.load_state_dict(state_dict, strict=False)
        model.eval()

        # 6) Mount to app.state
        app.state.tokenizer    = tokenizer
        app.state.model        = model
        app.state.model_loaded = True
        logger.info(f"✅ NLP model ready ({time.time()-t0:.2f}s)")

    except Exception as exc:
        app.state.model_loaded     = False
        app.state.model_load_error = str(exc)
        logger.exception(f"❌ Failed to load NLP model: {exc}")

# First register the API router which contains the health check endpoint
logger.info("Registering API router (contains health check endpoint)")
app.include_router(youtube_router, prefix="/api")

# Root endpoint for basic health check
@app.get("/")
def root() -> Dict[str, str]:
    """Root path simplified health check"""
    return {"status": "online"}

# Additional health check endpoint at the root level for Railway
@app.get("/health")
async def root_health_check() -> Dict[str, Any]:
    """Root health check specifically for Railway"""
    logger.info("ROOT HEALTH CHECK ENDPOINT ACCESSED - Railway health check")
    return {"status": "healthy", "timestamp": datetime.datetime.now().isoformat(), "message": "Health check OK"}

# Explicit API health check endpoint to match railway.toml configuration
@app.get("/api/health")
async def api_health_check() -> Dict[str, Any]:
    """API health check endpoint for Railway deployment"""
    logger.info("API HEALTH CHECK ENDPOINT ACCESSED")
    return {"status": "healthy", "timestamp": datetime.datetime.now().isoformat(), "message": "Health check OK"}

# Add diagnostics endpoint
@app.get("/api/diagnostics/nlp")
async def nlp_diagnostics() -> Dict[str, Any]:
    """Diagnostics endpoint for checking NLP model status"""
    logger.info("NLP DIAGNOSTICS ENDPOINT ACCESSED")
    
    # Check model path
    model_path_exists = os.path.exists(MODEL_PATH)
    
    # List directory contents
    app_contents = []
    nlp_contents = []
    try:
        app_contents = os.listdir("/app")
        if model_path_exists:
            nlp_contents = os.listdir(MODEL_PATH)
    except Exception as e:
        logger.error(f"Failed to list directories: {e}")
    
    # Collect diagnostic information
    diagnostics = {
        "timestamp": datetime.datetime.now().isoformat(),
        "model_path": MODEL_PATH,
        "model_path_exists": model_path_exists,
        "model_loaded": getattr(app.state, "model_loaded", False),
        "model_load_error": getattr(app.state, "model_load_error", None),
        "app_directory_contents": app_contents,
        "nlp_directory_contents": nlp_contents,
        "environment": {
            "python_version": platform.python_version(),
            "platform": platform.platform(),
            "working_directory": os.getcwd()
        }
    }
    
    return diagnostics

# Record model status
model_loaded = os.environ.get("MODEL_LOADED", "false").lower() == "true"
logger.info(f"MODEL_LOADED environment variable: {os.environ.get('MODEL_LOADED', 'not set')}")
logger.info(f"Model loaded status: {model_loaded}")

# Try to load other routes, even if it fails, health check endpoint won't be affected
ADDITIONAL_ROUTES = [
    ("app.api.relaxation.routes", "/api/relaxation"),
    ("app.api.notes.routes", "/api/notes"),
    ("app.api.youtube.routes", "/api/youtube"),
    ("app.api.copyright.routes", "/api/copyright"),
    ("app.routers.affirmations", "/api/affirmations"),
    ("app.routers.breaths", "/api/breaths"),
    ("app.routers.journals", "/api/journals"),
<<<<<<< HEAD
    ("app.routers.memes", "/api/memes")
=======
    ("app.routers.memes", "/api/memes"),
    ("app.routers.ratings", "/api/ratings")
>>>>>>> 7f41bf96
    # ("app.api.games", "/api/games") # Removed from dynamic list
]

# Explicitly include the games router
app.include_router(games_api_router, prefix="/api/games")
logger.info("Explicitly included games_api_router at prefix /api/games")

<<<<<<< HEAD
=======
# Explicitly include the ratings router
app.include_router(ratings.router, prefix="/api/ratings")
logger.info("Explicitly included ratings router at prefix /api/ratings")

>>>>>>> 7f41bf96
logger.info("Loading additional routes...")
for route_module, prefix in ADDITIONAL_ROUTES:
    try:
        module_start_time = time.time()
        logger.info(f"Loading route module: {route_module}")
        module = importlib.import_module(route_module)
        
        # If the module has a router attribute, include it
        if hasattr(module, "router"):
            logger.info(f"Including router from {route_module} at prefix {prefix}")
            app.include_router(module.router, prefix=prefix)
            logger.info(f"Successfully loaded {route_module} in {time.time() - module_start_time:.2f} seconds")
        else:
            logger.warning(f"Module {route_module} does not have a router attribute")
    except Exception as e:
        logger.error(f"Failed to load {route_module}: {str(e)}")
        logger.error(traceback.format_exc())
        logger.info(f"Continuing startup despite failure to load {route_module}")

# Request processing middleware
@app.middleware("http")
async def add_process_time_header(request: Request, call_next):
    start_time = time.time()
    method = request.method
    url = request.url.path
    
    logger.info(f"Request started: {method} {url}")
    
    try:
        response = await call_next(request)
        process_time = time.time() - start_time
        response.headers["X-Process-Time"] = str(process_time)
        
        status_code = response.status_code
        logger.info(f"Request completed: {method} {url} - Status: {status_code} - Time: {process_time:.4f}s")
        return response
    except Exception as e:
        process_time = time.time() - start_time
        logger.error(f"Request failed: {method} {url} - Error: {str(e)} - Time: {process_time:.4f}s")
        logger.error(traceback.format_exc())
        return JSONResponse(
            status_code=500,
            content={"detail": "Internal Server Error", "error": str(e)}
        )

# Record application startup completion
startup_time = time.time() - start_time
logger.info(f"====== MINDFUL CREATOR BACKEND STARTED in {startup_time:.2f} seconds ======")
# Use PORT environment variable for consistency with railway_startup.sh
port = int(os.environ.get("PORT", 8000))
logger.info(f"API available at http://0.0.0.0:{port}")
log_system_resources()

# Mount static files if directories exist
# Mount meme images directory if it exists
meme_dir = os.path.abspath("backend/datasets/meme")
if os.path.exists(meme_dir):
    app.mount("/memes", StaticFiles(directory=meme_dir), name="memes")

# Simple root endpoint
@app.get("/", response_class=HTMLResponse)
async def root():
    return """
    <html>
        <head>
            <title>Inflowence API</title>
        </head>
        <body>
            <h1>Welcome to the Inflowence API</h1>
            <p>API is up and running!</p>
            <p>Visit <a href="/docs">/docs</a> for the API documentation.</p>
        </body>
    </html>
    """

if __name__ == "__main__":
    logger.info(f"Starting server on port {port}")
    
    # Use optimized Uvicorn configuration
    uvicorn.run(
        "app.main:app",
        host="0.0.0.0",
        port=port,
        log_level="info",
        workers=1,
        timeout_keep_alive=65
    ) 

<|MERGE_RESOLUTION|>--- conflicted
+++ resolved
@@ -16,11 +16,7 @@
 from dotenv import load_dotenv
 from fastapi.staticfiles import StaticFiles
 from fastapi.templating import Jinja2Templates
-<<<<<<< HEAD
-from app.routers import affirmations, breaths, journals, memes
-=======
 from app.routers import affirmations, breaths, journals, memes, ratings
->>>>>>> 7f41bf96
 
 # Explicitly import the games router
 from app.api.games import router as games_api_router # Assuming games_router is exported as router in app/api/games/__init__.py
@@ -229,12 +225,8 @@
     ("app.routers.affirmations", "/api/affirmations"),
     ("app.routers.breaths", "/api/breaths"),
     ("app.routers.journals", "/api/journals"),
-<<<<<<< HEAD
-    ("app.routers.memes", "/api/memes")
-=======
     ("app.routers.memes", "/api/memes"),
     ("app.routers.ratings", "/api/ratings")
->>>>>>> 7f41bf96
     # ("app.api.games", "/api/games") # Removed from dynamic list
 ]
 
@@ -242,13 +234,10 @@
 app.include_router(games_api_router, prefix="/api/games")
 logger.info("Explicitly included games_api_router at prefix /api/games")
 
-<<<<<<< HEAD
-=======
 # Explicitly include the ratings router
 app.include_router(ratings.router, prefix="/api/ratings")
 logger.info("Explicitly included ratings router at prefix /api/ratings")
 
->>>>>>> 7f41bf96
 logger.info("Loading additional routes...")
 for route_module, prefix in ADDITIONAL_ROUTES:
     try:
